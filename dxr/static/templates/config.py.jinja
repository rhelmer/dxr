--- conflicted
+++ resolved
@@ -12,11 +12,7 @@
 TREES                 = {{ trees }}
 WWW_ROOT              = {{ wwwroot }}
 GENERATED_DATE        = {{ generated_date }}
+GOOGLE_ANALYTICS_KEY  = {{ google_analytics_key }}
 DEFAULT_TREE          = {{ default_tree }}
-<<<<<<< HEAD
 ES_HOSTS              = {{ es_hosts }}
-ES_ALIASES            = {{ es_aliases }}
-=======
-FILTER_LANGUAGE       = {{ filter_language }}
-GOOGLE_ANALYTICS_KEY  = {{ google_analytics_key }}
->>>>>>> dea82490
+ES_ALIASES            = {{ es_aliases }}