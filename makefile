--- conflicted
+++ resolved
@@ -9,15 +9,7 @@
 test: build
 	python2 setup.py test
 
-<<<<<<< HEAD
-build: $(BUILD_PLUGINS) templates
-=======
-build: $(BUILD_PLUGINS) trilite templates pycs
-
-check: $(CHECK_PLUGINS) trilite
-
-clean: $(CLEAN_PLUGINS) trilite-clean
->>>>>>> 8321f584
+build: $(BUILD_PLUGINS) templates pycs
 
 node:
 	npm install
