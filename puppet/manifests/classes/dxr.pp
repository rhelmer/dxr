--- conflicted
+++ resolved
@@ -25,20 +25,14 @@
         target => "/home/vagrant/dxr/trilite/libtrilite.so"
     }
 
-<<<<<<< HEAD
-    exec { "ldconfig":
-        command => "/sbin/ldconfig",
-        require => File["/usr/local/lib/libtrilite.so"]
-=======
     file { "/home/vagrant/install_llvm.sh":
         ensure => file,
         source => "$project_path/puppet/files/home/vagrant/install_llvm.sh",
         owner  => "vagrant", group => "vagrant", mode => 0755;
     }
 
-    exec { "amend_rc":
-        command => "echo 'if [ -f /home/vagrant/.bashrc_vagrant ] && ! shopt -oq posix; then . /home/vagrant/.bashrc_vagrant; fi' >> /home/vagrant/.bashrc",
-        require => File["/home/vagrant/.bashrc_vagrant"],
->>>>>>> f3145323
+    exec { "ldconfig":
+        command => "/sbin/ldconfig",
+        require => File["/usr/local/lib/libtrilite.so"]
     }
 }